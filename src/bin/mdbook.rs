extern crate mdbook;
#[macro_use]
extern crate clap;
extern crate log;
extern crate env_logger;
extern crate open;

// Dependencies for the Watch feature
#[cfg(feature = "watch")]
extern crate notify;
#[cfg(feature = "watch")]
extern crate time;
#[cfg(feature = "watch")]
extern crate crossbeam;

// Dependencies for the Serve feature
#[cfg(feature = "serve")]
extern crate iron;
#[cfg(feature = "serve")]
extern crate mount;
#[cfg(feature = "serve")]
extern crate staticfile;
#[cfg(feature = "serve")]
extern crate ws;

use std::env;
use std::error::Error;
use std::ffi::OsStr;
use std::io::{self, Write};
use std::path::{Path, PathBuf};

use clap::{App, ArgMatches, SubCommand, AppSettings};

// Uses for the Watch feature
#[cfg(feature = "watch")]
use notify::Watcher;
#[cfg(feature = "watch")]
use std::time::Duration;
#[cfg(feature = "watch")]
use std::sync::mpsc::channel;


use mdbook::MDBook;

const NAME: &'static str = "mdbook";

fn main() {
    env_logger::init().unwrap();

    // Create a list of valid arguments and sub-commands
    let matches = App::new(NAME)
                    .about("Create a book in form of a static website from markdown files")
                    .author("Mathieu David <mathieudavid@mathieudavid.org>")
                    // Get the version from our Cargo.toml using clap's crate_version!() macro
                    .version(&*format!("v{}", crate_version!()))
                    .setting(AppSettings::SubcommandRequired)
                    .after_help("For more information about a specific command, try `mdbook <command> --help`\nSource code for mdbook available at: https://github.com/azerupi/mdBook")
                    .subcommand(SubCommand::with_name("init")
                        .about("Create boilerplate structure and files in the directory")
                        // the {n} denotes a newline which will properly aligned in all help messages
                        .arg_from_usage("[dir] 'A directory for your book{n}(Defaults to Current Directory when omitted)'")
                        .arg_from_usage("--theme 'Copies the default theme into your source folder'")
                        .arg_from_usage("--force 'skip confirmation prompts'"))
                    .subcommand(SubCommand::with_name("build")
                        .about("Build the book from the markdown files")
                        .arg_from_usage("-o, --open 'Open the compiled book in a web browser'")
                        .arg_from_usage("-d, --dest-dir=[dest-dir] 'The output directory for your book{n}(Defaults to ./book when omitted)'")
                        .arg_from_usage("--no-create 'Will not create non-existent files linked from SUMMARY.md'")
                        .arg_from_usage("[dir] 'A directory for your book{n}(Defaults to Current Directory when omitted)'"))
                    .subcommand(SubCommand::with_name("watch")
                        .about("Watch the files for changes")
                        .arg_from_usage("-o, --open 'Open the compiled book in a web browser'")
                        .arg_from_usage("-d, --dest-dir=[dest-dir] 'The output directory for your book{n}(Defaults to ./book when omitted)'")
                        .arg_from_usage("[dir] 'A directory for your book{n}(Defaults to Current Directory when omitted)'"))
                    .subcommand(SubCommand::with_name("serve")
                        .about("Serve the book at http://localhost:3000. Rebuild and reload on change.")
                        .arg_from_usage("[dir] 'A directory for your book{n}(Defaults to Current Directory when omitted)'")
                        .arg_from_usage("-d, --dest-dir=[dest-dir] 'The output directory for your book{n}(Defaults to ./book when omitted)'")
                        .arg_from_usage("-p, --port=[port] 'Use another port{n}(Defaults to 3000)'")
                        .arg_from_usage("-w, --websocket-port=[ws-port] 'Use another port for the websocket connection (livereload){n}(Defaults to 3001)'")
                        .arg_from_usage("-i, --interface=[interface] 'Interface to listen on{n}(Defaults to localhost)'")
                        .arg_from_usage("-a, --address=[address] 'Address that the browser can reach the websocket server from{n}(Defaults to the interface address)'")
                        .arg_from_usage("-o, --open 'Open the book server in a web browser'")
                        .arg_from_usage("-s, --static=[static]... 'Include a file or folder as static content on the webserver'"))
                    .subcommand(SubCommand::with_name("test")
                        .about("Test that code samples compile"))
                    .get_matches();

    // Check which subcomamnd the user ran...
    let res = match matches.subcommand() {
        ("init", Some(sub_matches)) => init(sub_matches),
        ("build", Some(sub_matches)) => build(sub_matches),
        #[cfg(feature = "watch")]
        ("watch", Some(sub_matches)) => watch(sub_matches),
        #[cfg(feature = "serve")]
        ("serve", Some(sub_matches)) => serve(sub_matches),
        ("test", Some(sub_matches)) => test(sub_matches),
        (_, _) => unreachable!(),
    };

    if let Err(e) = res {
        writeln!(&mut io::stderr(), "An error occured:\n{}", e).ok();
        ::std::process::exit(101);
    }
}


// Simple function that user comfirmation
fn confirm() -> bool {
    io::stdout().flush().unwrap();
    let mut s = String::new();
    io::stdin().read_line(&mut s).ok();
    match &*s.trim() {
        "Y" | "y" | "yes" | "Yes" => true,
        _ => false,
    }
}


// Init command implementation
fn init(args: &ArgMatches) -> Result<(), Box<Error>> {

    let book_dir = get_book_dir(args);
    let mut book = MDBook::new(&book_dir);

    // Call the function that does the initialization
    book.init()?;

    // If flag `--theme` is present, copy theme to src
    if args.is_present("theme") {

        // Skip this if `--force` is present
        if !args.is_present("force") {
            // Print warning
            print!("\nCopying the default theme to {:?}", book.get_source());
            println!("could potentially overwrite files already present in that directory.");
            print!("\nAre you sure you want to continue? (y/n) ");

            // Read answer from user and exit if it's not 'yes'
            if !confirm() {
                println!("\nSkipping...\n");
                println!("All done, no errors...");
                ::std::process::exit(0);
            }
        }

        // Call the function that copies the theme
        book.copy_theme()?;
        println!("\nTheme copied.");

    }

    // Because of `src/book/mdbook.rs#L37-L39`, `dest` will always start with `root`
    let is_dest_inside_root = book.get_destination()
                                  .map(|p| p.starts_with(book.get_root()))
                                  .unwrap_or(false);

    if !args.is_present("force") && is_dest_inside_root {
        println!("\nDo you want a .gitignore to be created? (y/n)");

        if confirm() {
            book.create_gitignore();
            println!("\n.gitignore created.");
        }
    }

    println!("\nAll done, no errors...");

    Ok(())
}


// Build command implementation
fn build(args: &ArgMatches) -> Result<(), Box<Error>> {
    let book_dir = get_book_dir(args);
    let book = MDBook::new(&book_dir).read_config()?;

    let mut book = match args.value_of("dest-dir") {
        Some(dest_dir) => book.with_destination(Path::new(dest_dir)),
        None => book,
    };

    if args.is_present("no-create") {
        book.create_missing = false;
    }

    book.build()?;

    if let Some(d) = book.get_destination() {
        if args.is_present("open") {
            open(d.join("index.html"));
        }
    }

    Ok(())
}


// Watch command implementation
#[cfg(feature = "watch")]
fn watch(args: &ArgMatches) -> Result<(), Box<Error>> {
    let book_dir = get_book_dir(args);
    let book = MDBook::new(&book_dir).read_config()?;

    let mut book = match args.value_of("dest-dir") {
        Some(dest_dir) => book.with_destination(Path::new(dest_dir)),
        None => book,
    };

    if args.is_present("open") {
        book.build()?;
        if let Some(d) = book.get_destination() {
            open(d.join("index.html"));
        }
    }

    trigger_on_change(&mut book, |path, book| {
        println!("File changed: {:?}\nBuilding book...\n", path);
        if let Err(e) = book.build() {
            println!("Error while building: {:?}", e);
        }
        println!("");
    });

    Ok(())
}


// Watch command implementation
#[cfg(feature = "serve")]
fn serve(args: &ArgMatches) -> Result<(), Box<Error>> {
    const RELOAD_COMMAND: &'static str = "reload";

    let book_dir = get_book_dir(args);
    let book = MDBook::new(&book_dir).read_config()?;

    let mut book = match args.value_of("dest-dir") {
        Some(dest_dir) => book.with_destination(Path::new(dest_dir)),
        None => book,
    };

    if let None = book.get_destination() {
        println!("The HTML renderer is not set up, impossible to serve the files.");
        std::process::exit(2);
    }

    let port = args.value_of("port").unwrap_or("3000");
    let ws_port = args.value_of("websocket-port").unwrap_or("3001");
    let interface = args.value_of("interface").unwrap_or("localhost");
    let public_address = args.value_of("address").unwrap_or(interface);
    let open_browser = args.is_present("open");
    let static_objs = args.values_of("static");

    let address = format!("{}:{}", interface, port);
    let ws_address = format!("{}:{}", interface, ws_port);

    book.set_livereload(format!(r#"
        <script type="text/javascript">
            var socket = new WebSocket("ws://{}:{}");
            socket.onmessage = function (event) {{
                if (event.data === "{}") {{
                    socket.close();
                    location.reload(true); // force reload from server (not from cache)
                }}
            }};

            window.onbeforeunload = function() {{
                socket.close();
            }}
        </script>
    "#,
                                public_address,
                                ws_port,
                                RELOAD_COMMAND));

    book.build()?;

<<<<<<< HEAD
    let mut mount = mount::Mount::new();
    mount.mount("/", staticfile::Static::new(book.get_dest()));
    if let Some(values) = static_objs {
        for value in values {
            let path = Path::new(value);
            if path.exists() {
                if let Some(filename) = path.file_name() {
                    mount.mount(&filename.to_string_lossy(), staticfile::Static::new(path));
                }
            } else {
                println!("Static path {} not found on file system, skipping...", path.display());
            }
        }
    }
    let iron = iron::Iron::new(mount);
=======
    let staticfile = staticfile::Static::new(book.get_destination().expect("destination is present, checked before"));
    let iron = iron::Iron::new(staticfile);
>>>>>>> 49336e06
    let _iron = iron.http(&*address).unwrap();

    let ws_server = ws::WebSocket::new(|_| |_| Ok(())).unwrap();

    let broadcaster = ws_server.broadcaster();

    std::thread::spawn(move || { ws_server.listen(&*ws_address).unwrap(); });

    let serving_url = format!("http://{}", address);
    println!("\nServing on: {}", serving_url);

    if open_browser {
        open(serving_url);
    }

    trigger_on_change(&mut book, move |path, book| {
        println!("File changed: {:?}\nBuilding book...\n", path);
        match book.build() {
            Err(e) => println!("Error while building: {:?}", e),
            _ => broadcaster.send(RELOAD_COMMAND).unwrap(),
        }
        println!("");
    });

    Ok(())
}


fn test(args: &ArgMatches) -> Result<(), Box<Error>> {
    let book_dir = get_book_dir(args);
    let mut book = MDBook::new(&book_dir).read_config()?;

    book.test()?;

    Ok(())
}


fn get_book_dir(args: &ArgMatches) -> PathBuf {
    if let Some(dir) = args.value_of("dir") {
        // Check if path is relative from current dir, or absolute...
        let p = Path::new(dir);
        if p.is_relative() {
            env::current_dir().unwrap().join(dir)
        } else {
            p.to_path_buf()
        }
    } else {
        env::current_dir().unwrap()
    }
}

fn open<P: AsRef<OsStr>>(path: P) {
    if let Err(e) = open::that(path) {
        println!("Error opening web browser: {}", e);
    }
}


// Calls the closure when a book source file is changed. This is blocking!
#[cfg(feature = "watch")]
fn trigger_on_change<F>(book: &mut MDBook, closure: F) -> ()
    where F: Fn(&Path, &mut MDBook) -> ()
{
    use notify::RecursiveMode::*;
    use notify::DebouncedEvent::*;

    // Create a channel to receive the events.
    let (tx, rx) = channel();

    let mut watcher = match notify::watcher(tx, Duration::from_secs(1)) {
        Ok(w) => w,
        Err(e) => {
            println!("Error while trying to watch the files:\n\n\t{:?}", e);
            ::std::process::exit(0);
        },
    };

    // Add the source directory to the watcher
    if let Err(e) = watcher.watch(book.get_source(), Recursive) {
        println!("Error while watching {:?}:\n    {:?}", book.get_source(), e);
        ::std::process::exit(0);
    };

    // Add the theme directory to the watcher
    if let Some(t) = book.get_theme_path() {
        watcher.watch(t, Recursive).unwrap_or_default();
    }


    // Add the book.{json,toml} file to the watcher if it exists, because it's not
    // located in the source directory
    if watcher
           .watch(book.get_root().join("book.json"), NonRecursive)
           .is_err() {
        // do nothing if book.json is not found
    }
    if watcher
           .watch(book.get_root().join("book.toml"), NonRecursive)
           .is_err() {
        // do nothing if book.toml is not found
    }

    println!("\nListening for changes...\n");

    loop {
        match rx.recv() {
            Ok(event) => {
                match event {
                    NoticeWrite(path) |
                    NoticeRemove(path) |
                    Create(path) |
                    Write(path) |
                    Remove(path) |
                    Rename(_, path) => {
                        closure(&path, book);
                    },
                    _ => {},
                }
            },
            Err(e) => {
                println!("An error occured: {:?}", e);
            },
        }
    }
}<|MERGE_RESOLUTION|>--- conflicted
+++ resolved
@@ -275,9 +275,9 @@
 
     book.build()?;
 
-<<<<<<< HEAD
+    let staticfile = staticfile::Static::new(book.get_destination().expect("destination is present, checked before"));
     let mut mount = mount::Mount::new();
-    mount.mount("/", staticfile::Static::new(book.get_dest()));
+    mount.mount("/", staticfile);
     if let Some(values) = static_objs {
         for value in values {
             let path = Path::new(value);
@@ -291,10 +291,7 @@
         }
     }
     let iron = iron::Iron::new(mount);
-=======
-    let staticfile = staticfile::Static::new(book.get_destination().expect("destination is present, checked before"));
-    let iron = iron::Iron::new(staticfile);
->>>>>>> 49336e06
+
     let _iron = iron.http(&*address).unwrap();
 
     let ws_server = ws::WebSocket::new(|_| |_| Ok(())).unwrap();
