--- conflicted
+++ resolved
@@ -443,15 +443,7 @@
 #[derive(Debug, Clone, PartialEq, Serialize, Deserialize)]
 #[serde(default, rename_all = "kebab-case")]
 pub struct Playpen {
-<<<<<<< HEAD
-    /// The path to the editor to use. Defaults to the [Ace Editor].
-    ///
-    /// [Ace Editor]: https://ace.c9.io/
-    pub editor: PathBuf,
-    /// Should playpen snippets be editable? Defaults to `false`.
-=======
     /// Should playpen snippets be editable? Default: `false`.
->>>>>>> b2ad669c
     pub editable: bool,
     /// Copy JavaScript files for the editor to the output directory?
     /// Default: `true`.
@@ -489,7 +481,7 @@
     /// Default: `1`.
     pub boost_paragraph: u8,
     /// True if the searchword `micro` should match `microwave`. Default: `true`.
-    pub expand : bool,
+    pub expand: bool,
     /// Documents are split into smaller parts, seperated by headings. This defines, until which
     /// level of heading documents should be split. Default: `3`. (`### This is a level 3 heading`)
     pub heading_split_level: u8,
@@ -515,7 +507,6 @@
     }
 }
 
-
 /// Allows you to "update" any arbitrary field in a struct by round-tripping via
 /// a `toml::Value`.
 ///
