"use strict";

// Fix back button cache problem
window.onunload = function () { };

// Global variable, shared between modules
function playpen_text(playpen) {
    let code_block = playpen.querySelector("code");

    if (window.ace && code_block.classList.contains("editable")) {
        let editor = window.ace.edit(code_block);
        return editor.getValue();
    } else {
        return code_block.textContent;
    }
}

(function codeSnippets() {
    // Hide Rust code lines prepended with a specific character
    var hiding_character = "#";

    function fetch_with_timeout(url, options, timeout = 6000) {
        return Promise.race([
            fetch(url, options),
            new Promise((_, reject) => setTimeout(() => reject(new Error('timeout')), timeout))
        ]);
    }

    var playpens = Array.from(document.querySelectorAll(".playpen"));
    if (playpens.length > 0) {
        fetch_with_timeout("https://play.rust-lang.org/meta/crates", {
            headers: {
                'Content-Type': "application/json",
            },
            method: 'POST',
            mode: 'cors',
        })
        .then(response => response.json())
        .then(response => {
            // get list of crates available in the rust playground
            let playground_crates = response.crates.map(item => item["id"]);
            playpens.forEach(block => handle_crate_list_update(block, playground_crates));
        });
    }

    function handle_crate_list_update(playpen_block, playground_crates) {
        // update the play buttons after receiving the response
        update_play_button(playpen_block, playground_crates);

        // and install on change listener to dynamically update ACE editors
        if (window.ace) {
            let code_block = playpen_block.querySelector("code");
            if (code_block.classList.contains("editable")) {
                let editor = window.ace.edit(code_block);
                editor.addEventListener("change", function (e) {
                    update_play_button(playpen_block, playground_crates);
                });
            }
        }
    }

    // updates the visibility of play button based on `no_run` class and
    // used crates vs ones available on http://play.rust-lang.org
    function update_play_button(pre_block, playground_crates) {
        var play_button = pre_block.querySelector(".play-button");

        // skip if code is `no_run`
        if (pre_block.querySelector('code').classList.contains("no_run")) {
            play_button.classList.add("hidden");
            return;
        }

        // get list of `extern crate`'s from snippet
        var txt = playpen_text(pre_block);
        var re = /extern\s+crate\s+([a-zA-Z_0-9]+)\s*;/g;
        var snippet_crates = [];
        var item;
        while (item = re.exec(txt)) {
            snippet_crates.push(item[1]);
        }

        // check if all used crates are available on play.rust-lang.org
        var all_available = snippet_crates.every(function (elem) {
            return playground_crates.indexOf(elem) > -1;
        });

        if (all_available) {
            play_button.classList.remove("hidden");
        } else {
            play_button.classList.add("hidden");
        }
    }

    function run_rust_code(code_block) {
        var result_block = code_block.querySelector(".result");
        if (!result_block) {
            result_block = document.createElement('code');
            result_block.className = 'result hljs language-bash';

            code_block.append(result_block);
        }

        let text = playpen_text(code_block);

        var params = {
            version: "stable",
            optimize: "0",
            code: text
        };

        if (text.indexOf("#![feature") !== -1) {
            params.version = "nightly";
        }

        result_block.innerText = "Running...";

        fetch_with_timeout("https://play.rust-lang.org/evaluate.json", {
            headers: {
                'Content-Type': "application/json",
            },
            method: 'POST',
            mode: 'cors',
            body: JSON.stringify(params)
        })
        .then(response => response.json())
        .then(response => result_block.innerText = response.result)
        .catch(error => result_block.innerText = "Playground Communication: " + error.message);
    }

    // Syntax highlighting Configuration
    hljs.configure({
        tabReplace: '    ', // 4 spaces
        languages: [],      // Languages used for auto-detection
    });

    if (window.ace) {
        // language-rust class needs to be removed for editable
        // blocks or highlightjs will capture events
        Array
            .from(document.querySelectorAll('code.editable'))
            .forEach(function (block) { block.classList.remove('language-rust'); });

        Array
            .from(document.querySelectorAll('code:not(.editable)'))
            .forEach(function (block) { hljs.highlightBlock(block); });
    } else {
        Array
            .from(document.querySelectorAll('code'))
            .forEach(function (block) { hljs.highlightBlock(block); });
    }

    // Adding the hljs class gives code blocks the color css
    // even if highlighting doesn't apply
    Array
        .from(document.querySelectorAll('code'))
        .forEach(function (block) { block.classList.add('hljs'); });

    Array.from(document.querySelectorAll("code.language-rust")).forEach(function (block) {

        var code_block = block;
        var pre_block = block.parentNode;
        // hide lines
        var lines = code_block.innerHTML.split("\n");
        var first_non_hidden_line = false;
        var lines_hidden = false;
        var trimmed_line = "";

        for (var n = 0; n < lines.length; n++) {
            trimmed_line = lines[n].trim();
            if (trimmed_line[0] == hiding_character && trimmed_line[1] != hiding_character) {
                if (first_non_hidden_line) {
                    lines[n] = "<span class=\"hidden\">" + "\n" + lines[n].replace(/(\s*)# ?/, "$1") + "</span>";
                }
                else {
                    lines[n] = "<span class=\"hidden\">" + lines[n].replace(/(\s*)# ?/, "$1") + "\n" + "</span>";
                }
                lines_hidden = true;
            }
            else if (first_non_hidden_line) {
                lines[n] = "\n" + lines[n];
            }
            else {
                first_non_hidden_line = true;
            }
            if (trimmed_line[0] == hiding_character && trimmed_line[1] == hiding_character) {
                lines[n] = lines[n].replace("##", "#")
            }
        }
        code_block.innerHTML = lines.join("");

        // If no lines were hidden, return
        if (!lines_hidden) { return; }

        var buttons = document.createElement('div');
        buttons.className = 'buttons';
        buttons.innerHTML = "<button class=\"fa fa-expand\" title=\"Show hidden lines\" aria-label=\"Show hidden lines\"></button>";

        // add expand button
        pre_block.insertBefore(buttons, pre_block.firstChild);

        pre_block.querySelector('.buttons').addEventListener('click', function (e) {
            if (e.target.classList.contains('fa-expand')) {
                var lines = pre_block.querySelectorAll('span.hidden');

                e.target.classList.remove('fa-expand');
                e.target.classList.add('fa-compress');
                e.target.title = 'Hide lines';
                e.target.setAttribute('aria-label', e.target.title);

                Array.from(lines).forEach(function (line) {
                    line.classList.remove('hidden');
                    line.classList.add('unhidden');
                });
            } else if (e.target.classList.contains('fa-compress')) {
                var lines = pre_block.querySelectorAll('span.unhidden');

                e.target.classList.remove('fa-compress');
                e.target.classList.add('fa-expand');
                e.target.title = 'Show hidden lines';
                e.target.setAttribute('aria-label', e.target.title);

                Array.from(lines).forEach(function (line) {
                    line.classList.remove('unhidden');
                    line.classList.add('hidden');
                });
            }
        });
    });

    Array.from(document.querySelectorAll('pre code')).forEach(function (block) {
        var pre_block = block.parentNode;
        if (!pre_block.classList.contains('playpen')) {
            var buttons = pre_block.querySelector(".buttons");
            if (!buttons) {
                buttons = document.createElement('div');
                buttons.className = 'buttons';
                pre_block.insertBefore(buttons, pre_block.firstChild);
            }

            var clipButton = document.createElement('button');
            clipButton.className = 'fa fa-copy clip-button';
            clipButton.title = 'Copy to clipboard';
            clipButton.setAttribute('aria-label', clipButton.title);
            clipButton.innerHTML = '<i class=\"tooltiptext\"></i>';

            buttons.insertBefore(clipButton, buttons.firstChild);
        }
    });

    // Process playpen code blocks
    Array.from(document.querySelectorAll(".playpen")).forEach(function (pre_block) {
        // Add play button
        var buttons = pre_block.querySelector(".buttons");
        if (!buttons) {
            buttons = document.createElement('div');
            buttons.className = 'buttons';
            pre_block.insertBefore(buttons, pre_block.firstChild);
        }

        var runCodeButton = document.createElement('button');
        runCodeButton.className = 'fa fa-play play-button';
        runCodeButton.hidden = true;
        runCodeButton.title = 'Run this code';
        runCodeButton.setAttribute('aria-label', runCodeButton.title);

        var copyCodeClipboardButton = document.createElement('button');
        copyCodeClipboardButton.className = 'fa fa-copy clip-button';
        copyCodeClipboardButton.innerHTML = '<i class="tooltiptext"></i>';
        copyCodeClipboardButton.title = 'Copy to clipboard';
        copyCodeClipboardButton.setAttribute('aria-label', copyCodeClipboardButton.title);

        buttons.insertBefore(runCodeButton, buttons.firstChild);
        buttons.insertBefore(copyCodeClipboardButton, buttons.firstChild);

        runCodeButton.addEventListener('click', function (e) {
            run_rust_code(pre_block);
        });

        let code_block = pre_block.querySelector("code");
        if (window.ace && code_block.classList.contains("editable")) {
            var undoChangesButton = document.createElement('button');
            undoChangesButton.className = 'fa fa-history reset-button';
            undoChangesButton.title = 'Undo changes';
            undoChangesButton.setAttribute('aria-label', undoChangesButton.title);

            buttons.insertBefore(undoChangesButton, buttons.firstChild);

            undoChangesButton.addEventListener('click', function () {
                let editor = window.ace.edit(code_block);
                editor.setValue(editor.originalCode);
                editor.clearSelection();
            });
        }
    });
})();

(function themes() {
    var html = document.querySelector('html');
    var themeToggleButton = document.getElementById('theme-toggle');
    var themePopup = document.getElementById('theme-list');
    var themeColorMetaTag = document.querySelector('meta[name="theme-color"]');
    var stylesheets = {
        ayuHighlight: document.querySelector("[href$='ayu-highlight.css']"),
        tomorrowNight: document.querySelector("[href$='tomorrow-night.css']"),
        highlight: document.querySelector("[href$='highlight.css']"),
        book: document.querySelector("[href$='book.css']"),
    };

    function showThemes() {
        themePopup.style.display = 'block';
        themeToggleButton.setAttribute('aria-expanded', true);
        themePopup.querySelector("button#" + document.body.className).focus();
    }

    function hideThemes() {
        themePopup.style.display = 'none';
        themeToggleButton.setAttribute('aria-expanded', false);
        themeToggleButton.focus();
    }

    function set_theme(theme) {
        let ace_theme;

        if (theme == 'coal' || theme == 'navy') {
            stylesheets.ayuHighlight.disabled = true;
            stylesheets.tomorrowNight.disabled = false;
            stylesheets.highlight.disabled = true;
            stylesheets.book.disabled = true;

            ace_theme = "ace/theme/tomorrow_night";
        } else if (theme == 'ayu') {
            stylesheets.ayuHighlight.disabled = false;
            stylesheets.tomorrowNight.disabled = true;
            stylesheets.highlight.disabled = true;
<<<<<<< HEAD
            stylesheets.book.disabled = true;

            ace_theme = "ace/theme/tomorrow_night";
        } else if (theme == 'book') {
            stylesheets.ayuHighlight.disabled = true;
            stylesheets.tomorrowNight.disabled = true;
            stylesheets.highlight.disabled = true;
            stylesheets.book.disabled = false;

=======
>>>>>>> c3284a2a
            ace_theme = "ace/theme/tomorrow_night";
        } else {
            stylesheets.ayuHighlight.disabled = true;
            stylesheets.tomorrowNight.disabled = true;
            stylesheets.highlight.disabled = false;
<<<<<<< HEAD
            stylesheets.book.disabled = true;

=======
>>>>>>> c3284a2a
            ace_theme = "ace/theme/dawn";
        }

        setTimeout(function () {
            themeColorMetaTag.content = getComputedStyle(document.body).backgroundColor;
        }, 1);

        if (window.ace && window.editors) {
            window.editors.forEach(function (editor) {
                editor.setTheme(ace_theme);
            });
        }

        var previousTheme;
        try { previousTheme = localStorage.getItem('mdbook-theme'); } catch (e) { }
        if (previousTheme === null || previousTheme === undefined) { previousTheme = default_theme; }

        try { localStorage.setItem('mdbook-theme', theme); } catch (e) { }

        document.body.className = theme;
        html.classList.remove(previousTheme);
        html.classList.add(theme);
    }

    // Set theme
    var theme;
    try { theme = localStorage.getItem('mdbook-theme'); } catch(e) { }
    if (theme === null || theme === undefined) { theme = default_theme; }

    set_theme(theme);

    themeToggleButton.addEventListener('click', function () {
        if (themePopup.style.display === 'block') {
            hideThemes();
        } else {
            showThemes();
        }
    });

    themePopup.addEventListener('click', function (e) {
        var theme = e.target.id || e.target.parentElement.id;
        set_theme(theme);
    });

    themePopup.addEventListener('focusout', function(e) {
        // e.relatedTarget is null in Safari and Firefox on macOS (see workaround below)
        if (!!e.relatedTarget && !themeToggleButton.contains(e.relatedTarget) && !themePopup.contains(e.relatedTarget)) {
            hideThemes();
        }
    });

    // Should not be needed, but it works around an issue on macOS & iOS: https://github.com/rust-lang-nursery/mdBook/issues/628
    document.addEventListener('click', function(e) {
        if (themePopup.style.display === 'block' && !themeToggleButton.contains(e.target) && !themePopup.contains(e.target)) {
            hideThemes();
        }
    });

    document.addEventListener('keydown', function (e) {
        if (e.altKey || e.ctrlKey || e.metaKey || e.shiftKey) { return; }
        if (!themePopup.contains(e.target)) { return; }

        switch (e.key) {
            case 'Escape':
                e.preventDefault();
                hideThemes();
                break;
            case 'ArrowUp':
                e.preventDefault();
                var li = document.activeElement.parentElement;
                if (li && li.previousElementSibling) {
                    li.previousElementSibling.querySelector('button').focus();
                }
                break;
            case 'ArrowDown':
                e.preventDefault();
                var li = document.activeElement.parentElement;
                if (li && li.nextElementSibling) {
                    li.nextElementSibling.querySelector('button').focus();
                }
                break;
            case 'Home':
                e.preventDefault();
                themePopup.querySelector('li:first-child button').focus();
                break;
            case 'End':
                e.preventDefault();
                themePopup.querySelector('li:last-child button').focus();
                break;
        }
    });
})();

(function sidebar() {
    var html = document.querySelector("html");
    var sidebar = document.getElementById("sidebar");
    var sidebarLinks = document.querySelectorAll('#sidebar a');
    var sidebarToggleButton = document.getElementById("sidebar-toggle");
    var sidebarResizeHandle = document.getElementById("sidebar-resize-handle");
    var firstContact = null;

    function showSidebar() {
        html.classList.remove('sidebar-hidden')
        html.classList.add('sidebar-visible');
        Array.from(sidebarLinks).forEach(function (link) {
            link.setAttribute('tabIndex', 0);
        });
        sidebarToggleButton.setAttribute('aria-expanded', true);
        sidebar.setAttribute('aria-hidden', false);
        try { localStorage.setItem('mdbook-sidebar', 'visible'); } catch (e) { }
    }

    function hideSidebar() {
        html.classList.remove('sidebar-visible')
        html.classList.add('sidebar-hidden');
        Array.from(sidebarLinks).forEach(function (link) {
            link.setAttribute('tabIndex', -1);
        });
        sidebarToggleButton.setAttribute('aria-expanded', false);
        sidebar.setAttribute('aria-hidden', true);
        try { localStorage.setItem('mdbook-sidebar', 'hidden'); } catch (e) { }
    }

    // Toggle sidebar
    sidebarToggleButton.addEventListener('click', function sidebarToggle() {
        if (html.classList.contains("sidebar-hidden")) {
            showSidebar();
        } else if (html.classList.contains("sidebar-visible")) {
            hideSidebar();
        } else {
            if (getComputedStyle(sidebar)['transform'] === 'none') {
                hideSidebar();
            } else {
                showSidebar();
            }
        }
    });

    sidebarResizeHandle.addEventListener('mousedown', initResize, false);

    function initResize(e) {
        window.addEventListener('mousemove', resize, false);
        window.addEventListener('mouseup', stopResize, false);
        html.classList.add('sidebar-resizing');
    }
    function resize(e) {
        document.documentElement.style.setProperty('--sidebar-width', (e.clientX - sidebar.offsetLeft) + 'px');
    }
    //on mouseup remove windows functions mousemove & mouseup
    function stopResize(e) {
        html.classList.remove('sidebar-resizing');
        window.removeEventListener('mousemove', resize, false);
        window.removeEventListener('mouseup', stopResize, false);
    }

    document.addEventListener('touchstart', function (e) {
        firstContact = {
            x: e.touches[0].clientX,
            time: Date.now()
        };
    }, { passive: true });

    document.addEventListener('touchmove', function (e) {
        if (!firstContact)
            return;

        var curX = e.touches[0].clientX;
        var xDiff = curX - firstContact.x,
            tDiff = Date.now() - firstContact.time;

        if (tDiff < 250 && Math.abs(xDiff) >= 150) {
            if (xDiff >= 0 && firstContact.x < Math.min(document.body.clientWidth * 0.25, 300))
                showSidebar();
            else if (xDiff < 0 && curX < 300)
                hideSidebar();

            firstContact = null;
        }
    }, { passive: true });

    // Scroll sidebar to current active section
    var activeSection = sidebar.querySelector(".active");
    if (activeSection) {
        sidebar.scrollTop = activeSection.offsetTop;
    }
})();

(function chapterNavigation() {
    document.addEventListener('keydown', function (e) {
        if (e.altKey || e.ctrlKey || e.metaKey || e.shiftKey) { return; }
        if (window.search && window.search.hasFocus()) { return; }

        switch (e.key) {
            case 'ArrowRight':
                e.preventDefault();
                var nextButton = document.querySelector('.nav-chapters.next');
                if (nextButton) {
                    window.location.href = nextButton.href;
                }
                break;
            case 'ArrowLeft':
                e.preventDefault();
                var previousButton = document.querySelector('.nav-chapters.previous');
                if (previousButton) {
                    window.location.href = previousButton.href;
                }
                break;
        }
    });
})();

(function clipboard() {
    var clipButtons = document.querySelectorAll('.clip-button');

    function hideTooltip(elem) {
        elem.firstChild.innerText = "";
        elem.className = 'fa fa-copy clip-button';
    }

    function showTooltip(elem, msg) {
        elem.firstChild.innerText = msg;
        elem.className = 'fa fa-copy tooltipped';
    }

    var clipboardSnippets = new ClipboardJS('.clip-button', {
        text: function (trigger) {
            hideTooltip(trigger);
            let playpen = trigger.closest("pre");
            return playpen_text(playpen);
        }
    });

    Array.from(clipButtons).forEach(function (clipButton) {
        clipButton.addEventListener('mouseout', function (e) {
            hideTooltip(e.currentTarget);
        });
    });

    clipboardSnippets.on('success', function (e) {
        e.clearSelection();
        showTooltip(e.trigger, "Copied!");
    });

    clipboardSnippets.on('error', function (e) {
        showTooltip(e.trigger, "Clipboard error!");
    });
})();

(function scrollToTop () {
    var menuTitle = document.querySelector('.menu-title');

    menuTitle.addEventListener('click', function () {
        document.scrollingElement.scrollTo({ top: 0, behavior: 'smooth' });
    });
})();

(function autoHideMenu() {
    var menu = document.getElementById('menu-bar');

    var previousScrollTop = document.scrollingElement.scrollTop;

    document.addEventListener('scroll', function () {
        if (menu.classList.contains('folded') && document.scrollingElement.scrollTop < previousScrollTop) {
            menu.classList.remove('folded');
        } else if (!menu.classList.contains('folded') && document.scrollingElement.scrollTop > previousScrollTop) {
            menu.classList.add('folded');
        }

        if (!menu.classList.contains('bordered') && document.scrollingElement.scrollTop > 0) {
            menu.classList.add('bordered');
        }

        if (menu.classList.contains('bordered') && document.scrollingElement.scrollTop === 0) {
            menu.classList.remove('bordered');
        }

        previousScrollTop = document.scrollingElement.scrollTop;
    }, { passive: true });
})();<|MERGE_RESOLUTION|>--- conflicted
+++ resolved
@@ -332,7 +332,6 @@
             stylesheets.ayuHighlight.disabled = false;
             stylesheets.tomorrowNight.disabled = true;
             stylesheets.highlight.disabled = true;
-<<<<<<< HEAD
             stylesheets.book.disabled = true;
 
             ace_theme = "ace/theme/tomorrow_night";
@@ -342,18 +341,13 @@
             stylesheets.highlight.disabled = true;
             stylesheets.book.disabled = false;
 
-=======
->>>>>>> c3284a2a
             ace_theme = "ace/theme/tomorrow_night";
         } else {
             stylesheets.ayuHighlight.disabled = true;
             stylesheets.tomorrowNight.disabled = true;
             stylesheets.highlight.disabled = false;
-<<<<<<< HEAD
             stylesheets.book.disabled = true;
 
-=======
->>>>>>> c3284a2a
             ace_theme = "ace/theme/dawn";
         }
 
