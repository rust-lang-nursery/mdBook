--- conflicted
+++ resolved
@@ -87,13 +87,8 @@
 .menu-title {
     display: inline-block;
     font-weight: 200;
-<<<<<<< HEAD
     font-size: 2rem;
-    line-height: 5rem;
-=======
-    font-size: 20px;
     line-height: var(--menu-bar-height);
->>>>>>> d5535d12
     text-align: center;
     margin: 0;
     flex: 1;
